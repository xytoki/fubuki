[package]
name = "fubuki"
<<<<<<< HEAD
version = "0.4.4-xy"
=======
version = "0.4.5"
>>>>>>> 749d0a8e
authors = ["xty <xutianyi1999@live.com>"]
edition = "2021"

# See more keys and their definitions at https://doc.rust-lang.org/cargo/reference/manifest.html

[dependencies]
tokio = { version = "1", features = ["full"] }
log4rs = "1"
log = "0.4"
serde = { version = "1", features = ["derive"] }
serde_json = "1"
chrono = "0.4"
rand = "0.8"
socket2 = "0.4"
parking_lot = "0.12"
anyhow = "1"
mimalloc = { version = "*", default-features = false }
crossbeam-channel = "0.5"
ahash = "0.7"
futures-util = "0.3"
md5 = "0.7"

[target.'cfg(any(target_os = "linux", target_os = "macos"))'.dependencies]
tun = "0.5"

[target.'cfg(target_os = "windows")'.dependencies]
simple_wintun = { git = "https://github.com/xutianyi1999/SimpleWintun.git" }

[profile.release]
lto = true
codegen-units = 1<|MERGE_RESOLUTION|>--- conflicted
+++ resolved
@@ -1,10 +1,6 @@
 [package]
 name = "fubuki"
-<<<<<<< HEAD
-version = "0.4.4-xy"
-=======
-version = "0.4.5"
->>>>>>> 749d0a8e
+version = "0.4.5-xy"
 authors = ["xty <xutianyi1999@live.com>"]
 edition = "2021"
 
